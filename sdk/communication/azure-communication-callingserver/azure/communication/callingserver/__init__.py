# coding=utf-8
# ------------------------------------
# Copyright (c) Microsoft Corporation.
# Licensed under the MIT License.
# ------------------------------------

from ._version import VERSION

from ._call_connection import CallConnection
from ._callingserver_client import CallingServerClient
from ._generated.models import (AudioRoutingMode, AddParticipantResult, CallConnectionProperties,
                                CallRejectReason, PlayAudioResult, CallParticipant,
                                CallMediaType, CallingEventSubscriptionType,
                                CallingOperationStatus, CallConnectionStateChangedEvent,
                                ToneReceivedEvent, ToneInfo,
                                PlayAudioResultEvent, AddParticipantResultEvent,
                                CallConnectionState, ToneValue, AnswerCallResult, AudioRoutingGroupResult,
                                CreateAudioRoutingGroupResult, TransferCallResult)
from ._models import (
    CallLocator,
    GroupCallLocator,
    ServerCallLocator,
    CallingServerEventType
    )
from ._shared.models import CommunicationIdentifier, CommunicationUserIdentifier, PhoneNumberIdentifier
from ._download import ContentStreamDownloader

__all__ = [
    'AudioRoutingMode',
    'AddParticipantResult',
    'CallParticipant',
    'CallRejectReason',
    'CallConnectionProperties',
    'CallConnection',
    'CallingServerClient',
    'CommunicationIdentifier',
    'CommunicationUserIdentifier',
    'CallingEventSubscriptionType',
<<<<<<< HEAD
=======
    'ContentStreamDownloader',
>>>>>>> f081515c
    'CallMediaType',
    'CallingOperationStatus',
    'PhoneNumberIdentifier',
    'PlayAudioResult',
    'CallLocator',
    'GroupCallLocator',
    'ServerCallLocator',
    'CallConnectionStateChangedEvent',
    'ToneReceivedEvent',
    'ToneInfo',
    'PlayAudioResultEvent',
    'AddParticipantResultEvent',
    'CallConnectionState',
    'ToneValue',
    'CallingServerEventType',
    'AnswerCallResult',
    'AudioRoutingGroupResult',
    'CreateAudioRoutingGroupResult',
    'TransferCallResult'
]
__version__ = VERSION<|MERGE_RESOLUTION|>--- conflicted
+++ resolved
@@ -36,10 +36,7 @@
     'CommunicationIdentifier',
     'CommunicationUserIdentifier',
     'CallingEventSubscriptionType',
-<<<<<<< HEAD
-=======
     'ContentStreamDownloader',
->>>>>>> f081515c
     'CallMediaType',
     'CallingOperationStatus',
     'PhoneNumberIdentifier',
