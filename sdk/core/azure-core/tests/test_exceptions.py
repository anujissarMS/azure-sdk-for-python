--- conflicted
+++ resolved
@@ -251,7 +251,6 @@
         exp = HttpResponseError(response=_build_response(json.dumps(message).encode("utf-8")))
         assert exp.error.code == "Conflict"
 
-<<<<<<< HEAD
     def test_azure_error_repr(self):
         error_message = "Azure error"
         error = AzureError(message=error_message)
@@ -261,7 +260,7 @@
         error_message = "Http response error"
         error = HttpResponseError(message=error_message)
         assert error.__repr__() == 'HttpResponseError(message=\'Http response error\', exc_type=\'<class \'NoneType\'>\', exc_value=\'None\')'
-=======
+
     def test_null_odata_details(self):
         message = {
             "error": {
@@ -274,4 +273,3 @@
         }
         exp = HttpResponseError(response=_build_response(json.dumps(message).encode("utf-8")))
         assert exp.error.code == "501"
->>>>>>> 82736686
