# coding=utf-8
# ------------------------------------
# Copyright (c) Microsoft Corporation.
# Licensed under the MIT License.
# ------------------------------------

import pytest
import platform
import functools

from azure.core.exceptions import HttpResponseError, ClientAuthenticationError
from azure.core.credentials import AzureKeyCredential
from testcase import TextAnalyticsTest, GlobalTextAnalyticsAccountPreparer
from testcase import TextAnalyticsClientPreparer as _TextAnalyticsClientPreparer
from azure.ai.textanalytics import (
    DetectLanguageInput,
    TextAnalyticsClient,
    DetectLanguageInput,
    VERSION
)

# pre-apply the client_cls positional argument so it needn't be explicitly passed below
TextAnalyticsClientPreparer = functools.partial(_TextAnalyticsClientPreparer, TextAnalyticsClient)

class TestDetectLanguage(TextAnalyticsTest):

    @GlobalTextAnalyticsAccountPreparer()
    @TextAnalyticsClientPreparer()
    def test_no_single_input(self, client):
        with self.assertRaises(TypeError):
            response = client.detect_language("hello world")

    @GlobalTextAnalyticsAccountPreparer()
    @TextAnalyticsClientPreparer()
    def test_all_successful_passing_dict(self, client):

        docs = [{"id": "1", "text": "I should take my cat to the veterinarian."},
                {"id": "2", "text": "Este es un document escrito en Español."},
                {"id": "3", "text": "猫は幸せ"},
                {"id": "4", "text": "Fahrt nach Stuttgart und dann zum Hotel zu Fu."}]

        response = client.detect_language(docs, show_stats=True)

        self.assertEqual(response[0].primary_language.name, "English")
        self.assertEqual(response[1].primary_language.name, "Spanish")
        self.assertEqual(response[2].primary_language.name, "Japanese")
        self.assertEqual(response[3].primary_language.name, "German")
        self.assertEqual(response[0].primary_language.iso6391_name, "en")
        self.assertEqual(response[1].primary_language.iso6391_name, "es")
        self.assertEqual(response[2].primary_language.iso6391_name, "ja")
        self.assertEqual(response[3].primary_language.iso6391_name, "de")

        for doc in response:
            self.assertIsNotNone(doc.id)
            self.assertIsNotNone(doc.statistics)
            self.assertIsNotNone(doc.primary_language.confidence_score)

    @GlobalTextAnalyticsAccountPreparer()
    @TextAnalyticsClientPreparer()
    def test_all_successful_passing_text_document_input(self, client):
        docs = [
            DetectLanguageInput(id="1", text="I should take my cat to the veterinarian"),
            DetectLanguageInput(id="2", text="Este es un document escrito en Español."),
            DetectLanguageInput(id="3", text="猫は幸せ"),
            DetectLanguageInput(id="4", text="Fahrt nach Stuttgart und dann zum Hotel zu Fu.")
        ]

        response = client.detect_language(docs)

        self.assertEqual(response[0].primary_language.name, "English")
        self.assertEqual(response[1].primary_language.name, "Spanish")
        self.assertEqual(response[2].primary_language.name, "Japanese")
        self.assertEqual(response[3].primary_language.name, "German")
        self.assertEqual(response[0].primary_language.iso6391_name, "en")
        self.assertEqual(response[1].primary_language.iso6391_name, "es")
        self.assertEqual(response[2].primary_language.iso6391_name, "ja")
        self.assertEqual(response[3].primary_language.iso6391_name, "de")

        for doc in response:
            self.assertIsNotNone(doc.primary_language.confidence_score)

    @GlobalTextAnalyticsAccountPreparer()
    @TextAnalyticsClientPreparer()
    def test_passing_only_string(self, client):
        docs = [
            u"I should take my cat to the veterinarian.",
            u"Este es un document escrito en Español.",
            u"猫は幸せ",
            u"Fahrt nach Stuttgart und dann zum Hotel zu Fu.",
            u""
        ]

        response = client.detect_language(docs)
        self.assertEqual(response[0].primary_language.name, "English")
        self.assertEqual(response[1].primary_language.name, "Spanish")
        self.assertEqual(response[2].primary_language.name, "Japanese")
        self.assertEqual(response[3].primary_language.name, "German")
        self.assertTrue(response[4].is_error)

    @GlobalTextAnalyticsAccountPreparer()
    @TextAnalyticsClientPreparer()
    def test_input_with_some_errors(self, client):
        docs = [{"id": "1", "country_hint": "United States", "text": "I should take my cat to the veterinarian."},
                {"id": "2", "text": "Este es un document escrito en Español."},
                {"id": "3", "text": ""},
                {"id": "4", "text": "Fahrt nach Stuttgart und dann zum Hotel zu Fu."}]

        response = client.detect_language(docs)

        self.assertTrue(response[0].is_error)
        self.assertFalse(response[1].is_error)
        self.assertTrue(response[2].is_error)
        self.assertFalse(response[3].is_error)

    @GlobalTextAnalyticsAccountPreparer()
    @TextAnalyticsClientPreparer()
    def test_input_with_all_errors(self, client):
        text = ""
        for _ in range(5121):
            text += "x"

        docs = [{"id": "1", "text": ""},
                {"id": "2", "text": ""},
                {"id": "3", "text": ""},
                {"id": "4", "text": text}]

        response = client.detect_language(docs)

        for resp in response:
            self.assertTrue(resp.is_error)

    @GlobalTextAnalyticsAccountPreparer()
    @TextAnalyticsClientPreparer()
<<<<<<< HEAD
    @pytest.mark.xfail
    def test_too_many_documents(self, client):
        # marking as xfail since the service hasn't added this error to this endpoint
        docs = ["One", "Two", "Three", "Four", "Five", "Six"]

        try:
            client.detect_language(docs)
        except HttpResponseError as e:
            assert e.status_code == 400
=======
    def test_output_same_order_as_input(self, client):
        docs = [
            DetectLanguageInput(id="1", text="one"),
            DetectLanguageInput(id="2", text="two"),
            DetectLanguageInput(id="3", text="three"),
            DetectLanguageInput(id="4", text="four"),
            DetectLanguageInput(id="5", text="five")
        ]

        response = client.detect_language(docs)

        for idx, doc in enumerate(response):
            self.assertEqual(str(idx + 1), doc.id)
>>>>>>> 0160912a

    @GlobalTextAnalyticsAccountPreparer()
    @TextAnalyticsClientPreparer(client_kwargs={"text_analytics_account_key": ""})
    def test_empty_credential_class(self, client):
        with self.assertRaises(ClientAuthenticationError):
            response = client.detect_language(
                ["This is written in English."]
            )

    @GlobalTextAnalyticsAccountPreparer()
    @TextAnalyticsClientPreparer(client_kwargs={"text_analytics_account_key": "xxxxxxxxxxxx"})
    def test_bad_credentials(self, client):
        with self.assertRaises(ClientAuthenticationError):
            response = client.detect_language(
                ["This is written in English."]
            )

    @GlobalTextAnalyticsAccountPreparer()
    @TextAnalyticsClientPreparer()
    def test_bad_document_input(self, client):
        docs = "This is the wrong type"

        with self.assertRaises(TypeError):
            response = client.detect_language(docs)

    @GlobalTextAnalyticsAccountPreparer()
    @TextAnalyticsClientPreparer()
    def test_mixing_inputs(self, client):
        docs = [
            {"id": "1", "text": "Microsoft was founded by Bill Gates and Paul Allen."},
            DetectLanguageInput(id="2", text="I did not like the hotel we stayed at. It was too expensive."),
            u"You cannot mix string input with the above inputs"
        ]
        with self.assertRaises(TypeError):
            response = client.detect_language(docs)

    @GlobalTextAnalyticsAccountPreparer()
    @TextAnalyticsClientPreparer()
    def test_out_of_order_ids(self, client):
        docs = [{"id": "56", "text": ":)"},
                {"id": "0", "text": ":("},
                {"id": "22", "text": ""},
                {"id": "19", "text": ":P"},
                {"id": "1", "text": ":D"}]

        response = client.detect_language(docs)
        in_order = ["56", "0", "22", "19", "1"]
        for idx, resp in enumerate(response):
            self.assertEqual(resp.id, in_order[idx])

    @GlobalTextAnalyticsAccountPreparer()
    @TextAnalyticsClientPreparer()
    def test_show_stats_and_model_version(self, client):
        def callback(response):
            self.assertIsNotNone(response.model_version)
            self.assertIsNotNone(response.raw_response)
            self.assertEqual(response.statistics.document_count, 5)
            self.assertEqual(response.statistics.transaction_count, 4)
            self.assertEqual(response.statistics.valid_document_count, 4)
            self.assertEqual(response.statistics.erroneous_document_count, 1)

        docs = [{"id": "56", "text": ":)"},
                {"id": "0", "text": ":("},
                {"id": "22", "text": ""},
                {"id": "19", "text": ":P"},
                {"id": "1", "text": ":D"}]

        response = client.detect_language(
            docs,
            show_stats=True,
            model_version="latest",
            raw_response_hook=callback
        )

    @GlobalTextAnalyticsAccountPreparer()
    @TextAnalyticsClientPreparer()
    def test_batch_size_over_limit(self, client):
        docs = [u"hello world"] * 1050
        with self.assertRaises(HttpResponseError):
            response = client.detect_language(docs)

    @GlobalTextAnalyticsAccountPreparer()
    @TextAnalyticsClientPreparer()
    def test_whole_batch_country_hint(self, client):
        def callback(resp):
            country_str = "\"countryHint\": \"CA\""
            country = resp.http_request.body.count(country_str)
            self.assertEqual(country, 3)

        docs = [
            u"This was the best day of my life.",
            u"I did not like the hotel we stayed at. It was too expensive.",
            u"The restaurant was not as good as I hoped."
        ]

        response = client.detect_language(docs, country_hint="CA", raw_response_hook=callback)

    @GlobalTextAnalyticsAccountPreparer()
    @TextAnalyticsClientPreparer()
    def test_whole_batch_dont_use_country_hint(self, client):
        def callback(resp):
            country_str = "\"countryHint\": \"\""
            country = resp.http_request.body.count(country_str)
            self.assertEqual(country, 3)

        docs = [
            u"This was the best day of my life.",
            u"I did not like the hotel we stayed at. It was too expensive.",
            u"The restaurant was not as good as I hoped."
        ]

        response = client.detect_language(docs, country_hint="", raw_response_hook=callback)

    @GlobalTextAnalyticsAccountPreparer()
    @TextAnalyticsClientPreparer()
    def test_per_item_dont_use_country_hint(self, client):
        def callback(resp):
            country_str = "\"countryHint\": \"\""
            country = resp.http_request.body.count(country_str)
            self.assertEqual(country, 2)
            country_str = "\"countryHint\": \"US\""
            country = resp.http_request.body.count(country_str)
            self.assertEqual(country, 1)


        docs = [{"id": "1", "country_hint": "", "text": "I will go to the park."},
                {"id": "2", "country_hint": "", "text": "I did not like the hotel we stayed at."},
                {"id": "3", "text": "The restaurant had really good food."}]

        response = client.detect_language(docs, raw_response_hook=callback)

    @GlobalTextAnalyticsAccountPreparer()
    @TextAnalyticsClientPreparer()
    def test_whole_batch_country_hint_and_obj_input(self, client):
        def callback(resp):
            country_str = "\"countryHint\": \"CA\""
            country = resp.http_request.body.count(country_str)
            self.assertEqual(country, 3)

        docs = [
            DetectLanguageInput(id="1", text="I should take my cat to the veterinarian."),
            DetectLanguageInput(id="2", text="Este es un document escrito en Español."),
            DetectLanguageInput(id="3", text="猫は幸せ"),
        ]

        response = client.detect_language(docs, country_hint="CA", raw_response_hook=callback)

    @GlobalTextAnalyticsAccountPreparer()
    @TextAnalyticsClientPreparer()
    def test_whole_batch_country_hint_and_dict_input(self, client):
        def callback(resp):
            country_str = "\"countryHint\": \"CA\""
            country = resp.http_request.body.count(country_str)
            self.assertEqual(country, 3)

        docs = [{"id": "1", "text": "I will go to the park."},
                {"id": "2", "text": "I did not like the hotel we stayed at."},
                {"id": "3", "text": "The restaurant had really good food."}]

        response = client.detect_language(docs, country_hint="CA", raw_response_hook=callback)

    @GlobalTextAnalyticsAccountPreparer()
    @TextAnalyticsClientPreparer()
    def test_whole_batch_country_hint_and_obj_per_item_hints(self, client):
        def callback(resp):
            country_str = "\"countryHint\": \"CA\""
            country = resp.http_request.body.count(country_str)
            self.assertEqual(country, 2)
            country_str = "\"countryHint\": \"US\""
            country = resp.http_request.body.count(country_str)
            self.assertEqual(country, 1)

        docs = [
            DetectLanguageInput(id="1", text="I should take my cat to the veterinarian.", country_hint="CA"),
            DetectLanguageInput(id="4", text="Este es un document escrito en Español.", country_hint="CA"),
            DetectLanguageInput(id="3", text="猫は幸せ"),
        ]

        response = client.detect_language(docs, country_hint="US", raw_response_hook=callback)

    @GlobalTextAnalyticsAccountPreparer()
    @TextAnalyticsClientPreparer()
    def test_whole_batch_country_hint_and_dict_per_item_hints(self, client):
        def callback(resp):
            country_str = "\"countryHint\": \"CA\""
            country = resp.http_request.body.count(country_str)
            self.assertEqual(country, 1)
            country_str = "\"countryHint\": \"US\""
            country = resp.http_request.body.count(country_str)
            self.assertEqual(country, 2)

        docs = [{"id": "1", "country_hint": "US", "text": "I will go to the park."},
                {"id": "2", "country_hint": "US", "text": "I did not like the hotel we stayed at."},
                {"id": "3", "text": "The restaurant had really good food."}]

        response = client.detect_language(docs, country_hint="CA", raw_response_hook=callback)

    @GlobalTextAnalyticsAccountPreparer()
    @TextAnalyticsClientPreparer(client_kwargs={"default_country_hint": "CA"})
    def test_client_passed_default_country_hint(self, client):
        def callback(resp):
            country_str = "\"countryHint\": \"CA\""
            country = resp.http_request.body.count(country_str)
            self.assertEqual(country, 3)

        def callback_2(resp):
            country_str = "\"countryHint\": \"DE\""
            country = resp.http_request.body.count(country_str)
            self.assertEqual(country, 3)

        docs = [{"id": "1", "text": "I will go to the park."},
                {"id": "2", "text": "I did not like the hotel we stayed at."},
                {"id": "3", "text": "The restaurant had really good food."}]

        response = client.detect_language(docs, raw_response_hook=callback)
        response = client.detect_language(docs, country_hint="DE", raw_response_hook=callback_2)
        response = client.detect_language(docs, raw_response_hook=callback)

    @GlobalTextAnalyticsAccountPreparer()
    def test_rotate_subscription_key(self, resource_group, location, text_analytics_account, text_analytics_account_key):
        credential = AzureKeyCredential(text_analytics_account_key)
        client = TextAnalyticsClient(text_analytics_account, credential)

        docs = [{"id": "1", "text": "I will go to the park."},
                {"id": "2", "text": "I did not like the hotel we stayed at."},
                {"id": "3", "text": "The restaurant had really good food."}]

        response = client.detect_language(docs)
        self.assertIsNotNone(response)

        credential.update("xxx")  # Make authentication fail
        with self.assertRaises(ClientAuthenticationError):
            response = client.detect_language(docs)

        credential.update(text_analytics_account_key)  # Authenticate successfully again
        response = client.detect_language(docs)
        self.assertIsNotNone(response)

    @GlobalTextAnalyticsAccountPreparer()
    @TextAnalyticsClientPreparer()
    def test_user_agent(self, client):
        def callback(resp):
            self.assertIn("azsdk-python-ai-textanalytics/{} Python/{} ({})".format(
                VERSION, platform.python_version(), platform.platform()),
                resp.http_request.headers["User-Agent"]
            )

        docs = [{"id": "1", "text": "I will go to the park."},
                {"id": "2", "text": "I did not like the hotel we stayed at."},
                {"id": "3", "text": "The restaurant had really good food."}]

        response = client.detect_language(docs, raw_response_hook=callback)

    @GlobalTextAnalyticsAccountPreparer()
    @TextAnalyticsClientPreparer()
    def test_document_attribute_error_no_result_attribute(self, client):
        docs = [{"id": "1", "text": ""}]
        response = client.detect_language(docs)

        # Attributes on DocumentError
        self.assertTrue(response[0].is_error)
        self.assertEqual(response[0].id, "1")
        self.assertIsNotNone(response[0].error)

        # Result attribute not on DocumentError, custom error message
        try:
            primary_language = response[0].primary_language
        except AttributeError as custom_error:
            self.assertEqual(
                custom_error.args[0],
                '\'DocumentError\' object has no attribute \'primary_language\'. '
                'The service was unable to process this document:\nDocument Id: 1\nError: '
                'InvalidDocument - Document text is empty.\n'
            )

    @GlobalTextAnalyticsAccountPreparer()
    @TextAnalyticsClientPreparer()
    def test_document_attribute_error_nonexistent_attribute(self, client):
        docs = [{"id": "1", "text": ""}]
        response = client.detect_language(docs)

        # Attribute not found on DocumentError or result obj, default behavior/message
        try:
            primary_language = response[0].attribute_not_on_result_or_error
        except AttributeError as default_behavior:
            self.assertEqual(
                default_behavior.args[0],
                '\'DocumentError\' object has no attribute \'attribute_not_on_result_or_error\''
            )

    @GlobalTextAnalyticsAccountPreparer()
    @TextAnalyticsClientPreparer()
    def test_bad_model_version_error(self, client):
        docs = [{"id": "1", "language": "english", "text": "I did not like the hotel we stayed at."}]

        try:
            result = client.detect_language(docs, model_version="bad")
        except HttpResponseError as err:
            self.assertEqual(err.error.code, "InvalidRequest")
            self.assertIsNotNone(err.error.message)

    @GlobalTextAnalyticsAccountPreparer()
    @TextAnalyticsClientPreparer()
    def test_document_errors(self, client):
        text = ""
        for _ in range(5121):
            text += "x"

        docs = [{"id": "1", "text": ""},
                {"id": "2", "text": text}]

        doc_errors = client.detect_language(docs)
        self.assertEqual(doc_errors[0].error.code, "InvalidDocument")
        self.assertIsNotNone(doc_errors[0].error.message)
        self.assertEqual(doc_errors[1].error.code, "InvalidDocument")
        self.assertIsNotNone(doc_errors[1].error.message)

    @GlobalTextAnalyticsAccountPreparer()
    @TextAnalyticsClientPreparer()
<<<<<<< HEAD
    def test_document_warnings(self, client):
        # No warnings actually returned for detect_language. Will update when they add
        docs = [
            {"id": "1", "text": "This won't actually create a warning :'("},
        ]

        result = client.detect_language(docs)
        for doc in result:
            doc_warnings = doc.warnings
            self.assertEqual(len(doc_warnings), 0)
=======
    def test_not_passing_list_for_docs(self, client):
        docs = {"id": "1", "text": "hello world"}
        with pytest.raises(TypeError) as excinfo:
            client.detect_language(docs)
        assert "Input documents cannot be a dict" in str(excinfo.value)
>>>>>>> 0160912a

    @GlobalTextAnalyticsAccountPreparer()
    @TextAnalyticsClientPreparer()
    def test_missing_input_records_error(self, client):
        docs = []
        with pytest.raises(ValueError) as excinfo:
            client.detect_language(docs)
        assert "Input documents can not be empty or None" in str(excinfo.value)

    @GlobalTextAnalyticsAccountPreparer()
    @TextAnalyticsClientPreparer()
    def test_passing_none_docs(self, client):
        with pytest.raises(ValueError) as excinfo:
            client.detect_language(None)
        assert "Input documents can not be empty or None" in str(excinfo.value)

    @GlobalTextAnalyticsAccountPreparer()
    @TextAnalyticsClientPreparer()
    def test_duplicate_ids_error(self, client):
        # Duplicate Ids
        docs = [{"id": "1", "text": "hello world"},
                {"id": "1", "text": "I did not like the hotel we stayed at."}]
        try:
            result = client.detect_language(docs)
        except HttpResponseError as err:
            self.assertEqual(err.error.code, "InvalidDocument")
            self.assertIsNotNone(err.error.message)

    @GlobalTextAnalyticsAccountPreparer()
    @TextAnalyticsClientPreparer()
    def test_batch_size_over_limit_error(self, client):
        # Batch size over limit
        docs = [u"hello world"] * 1001
        try:
            response = client.detect_language(docs)
        except HttpResponseError as err:
            self.assertEqual(err.error.code, "InvalidDocumentBatch")
            self.assertIsNotNone(err.error.message)

    @GlobalTextAnalyticsAccountPreparer()
    @TextAnalyticsClientPreparer()
    def test_invalid_country_hint_method(self, client):
        docs = [{"id": "1", "text": "hello world"}]

        response = client.detect_language(docs, country_hint="United States")
        self.assertEqual(response[0].error.code, "InvalidCountryHint")
        self.assertIsNotNone(response[0].error.message)

    @GlobalTextAnalyticsAccountPreparer()
    @TextAnalyticsClientPreparer()
    def test_invalid_country_hint_docs(self, client):
        docs = [{"id": "1", "country_hint": "United States", "text": "hello world"}]

        response = client.detect_language(docs)
        self.assertEqual(response[0].error.code, "InvalidCountryHint")
        self.assertIsNotNone(response[0].error.message)

    @GlobalTextAnalyticsAccountPreparer()
    def test_country_hint_none(self, resource_group, location, text_analytics_account, text_analytics_account_key):
        client = TextAnalyticsClient(text_analytics_account, AzureKeyCredential(text_analytics_account_key))

        # service will eventually support this and we will not need to send "" for input == "none"
        documents = [{"id": "0", "country_hint": "none", "text": "This is written in English."}]
        documents2 = [DetectLanguageInput(id="1", country_hint="none", text="This is written in English.")]

        def callback(response):
            country_str = "\"countryHint\": \"\""
            country = response.http_request.body.count(country_str)
            self.assertEqual(country, 1)

        # test dict
        result = client.detect_language(documents, raw_response_hook=callback)
        # test DetectLanguageInput
        result2 = client.detect_language(documents2, raw_response_hook=callback)
        # test per-operation
        result3 = client.detect_language(documents=["this is written in english"], country_hint="none", raw_response_hook=callback)
        # test client default
        new_client = TextAnalyticsClient(text_analytics_account, AzureKeyCredential(text_analytics_account_key), default_country_hint="none")
        result4 = new_client.detect_language(documents=["this is written in english"], raw_response_hook=callback)

    @GlobalTextAnalyticsAccountPreparer()
    @TextAnalyticsClientPreparer()
    def test_country_hint_kwarg(self, client):

        def callback(response):
            country_str = "\"countryHint\": \"ES\""
            self.assertEqual(response.http_request.body.count(country_str), 1)
            self.assertIsNotNone(response.model_version)
            self.assertIsNotNone(response.statistics)

        res = client.detect_language(
            documents=["this is written in english"],
            model_version="latest",
            show_stats=True,
            country_hint="ES",
            raw_response_hook=callback
        )

    @GlobalTextAnalyticsAccountPreparer()
    @TextAnalyticsClientPreparer()
    def test_pass_cls(self, client):
        def callback(pipeline_response, deserialized, _):
            return "cls result"
        res = client.detect_language(
            documents=["Test passing cls to endpoint"],
            cls=callback
        )
        assert res == "cls result"<|MERGE_RESOLUTION|>--- conflicted
+++ resolved
@@ -131,7 +131,6 @@
 
     @GlobalTextAnalyticsAccountPreparer()
     @TextAnalyticsClientPreparer()
-<<<<<<< HEAD
     @pytest.mark.xfail
     def test_too_many_documents(self, client):
         # marking as xfail since the service hasn't added this error to this endpoint
@@ -141,7 +140,9 @@
             client.detect_language(docs)
         except HttpResponseError as e:
             assert e.status_code == 400
-=======
+
+    @GlobalTextAnalyticsAccountPreparer()
+    @TextAnalyticsClientPreparer()
     def test_output_same_order_as_input(self, client):
         docs = [
             DetectLanguageInput(id="1", text="one"),
@@ -155,7 +156,6 @@
 
         for idx, doc in enumerate(response):
             self.assertEqual(str(idx + 1), doc.id)
->>>>>>> 0160912a
 
     @GlobalTextAnalyticsAccountPreparer()
     @TextAnalyticsClientPreparer(client_kwargs={"text_analytics_account_key": ""})
@@ -475,7 +475,6 @@
 
     @GlobalTextAnalyticsAccountPreparer()
     @TextAnalyticsClientPreparer()
-<<<<<<< HEAD
     def test_document_warnings(self, client):
         # No warnings actually returned for detect_language. Will update when they add
         docs = [
@@ -486,13 +485,14 @@
         for doc in result:
             doc_warnings = doc.warnings
             self.assertEqual(len(doc_warnings), 0)
-=======
+
+    @GlobalTextAnalyticsAccountPreparer()
+    @TextAnalyticsClientPreparer()
     def test_not_passing_list_for_docs(self, client):
         docs = {"id": "1", "text": "hello world"}
         with pytest.raises(TypeError) as excinfo:
             client.detect_language(docs)
         assert "Input documents cannot be a dict" in str(excinfo.value)
->>>>>>> 0160912a
 
     @GlobalTextAnalyticsAccountPreparer()
     @TextAnalyticsClientPreparer()
