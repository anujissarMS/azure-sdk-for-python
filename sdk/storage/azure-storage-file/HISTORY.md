--- conflicted
+++ resolved
@@ -1,21 +1,20 @@
 # Change Log azure-storage-file
 
-<<<<<<< HEAD
 ## Version 12.0.0:
 
 **Breaking changes**
 
-- `ShareClient` now accepts only `account_url` with mandatory a string param `share_name`. 
+- `ShareClient` now accepts only `account_url` with mandatory a string param `share_name`.
 To use a share_url, the method `from_share_url` must be used.
 - `DirectoryClient` now accepts only `account_url` with mandatory string params `share_name` and `directory_path`.
 To use a directory_url, the method `from_directory_url` must be used.
-- `FileClient` now accepts only `account_url` with mandatory string params `share_name` and 
+- `FileClient` now accepts only `account_url` with mandatory string params `share_name` and
 `file_path`. To use a file_url, the method `from_file_url` must be used.
 - `file_permission_key` parameter has been renamed to `permission_key`
 - `set_share_access_policy` has required parameter `signed_identifiers`.
 - NoRetry policy has been removed. Use keyword argument `retry_total=0` for no retries.
 - Removed types that were accidentally exposed from two modules. Only `FileServiceClient`, `ShareClient`, `DirectoryClient` and `FileClient` should be imported from azure.storage.file.aio
-- NoRetry policy has been removed. Use keyword argument `retry_total=0` for no retries. 
+- NoRetry policy has been removed. Use keyword argument `retry_total=0` for no retries.
 - Some parameters have become keyword only, rather than positional. Some examples include:
   - `loop`
   - `max_concurrency`
@@ -28,17 +27,7 @@
   - upload_range_from_url
   - clear_range
   - get_ranges
-
-**New features**
-
-- `ResourceTypes`, `NTFSAttributes`, and `Services` now have method `from_string` which takes parameters as a string.
-=======
-## Version 12.0.0b5:
-
-**Breaking changes**
-
 - `close_handles` renamed to `begin_close_handles`
->>>>>>> 8eb69023
 
 ## Version 12.0.0b4:
 
@@ -53,7 +42,7 @@
 
 **New features**
 
-- `AccountSasPermissions`, `FileSasPermissions`, `ShareSasPermissions` now have method `from_string` which 
+- `AccountSasPermissions`, `FileSasPermissions`, `ShareSasPermissions` now have method `from_string` which
 takes parameters as a string.
 
 ## Version 12.0.0b3:
